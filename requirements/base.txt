--- conflicted
+++ resolved
@@ -62,10 +62,6 @@
 requests==2.32.5
 
 # AI/ML (needed for AI pipeline service)
-<<<<<<< HEAD
-google-generativeai==0.8.5
-=======
->>>>>>> a92ceea9
 google-genai==1.37.0
 
 # Testing
